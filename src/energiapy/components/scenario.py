--- conflicted
+++ resolved
@@ -392,27 +392,6 @@
             
             'material_modes': [element for dictionary in list(i.material_modes for i in self.process_set) for element in dictionary]
         }
-<<<<<<< HEAD
-=======
-        if isinstance(self.network, Network):
-            transport_set_dict = {
-                'transports_certain_capacity': [i.name for i in self.transport_set if VaryingTransport.CERTAIN_CAPACITY in i.varying],
-                'transports_certain_capex': [i.name for i in self.transport_set if VaryingTransport.CERTAIN_CAPEX in i.varying],
-                'transports_certain_vopex': [i.name for i in self.transport_set if VaryingTransport.CERTAIN_VOPEX in i.varying],
-                'transports_certain_fopex': [i.name for i in self.transport_set if VaryingTransport.CERTAIN_FOPEX in i.varying],
-
-                'transports_uncertain_capacity': [i.name for i in self.transport_set if VaryingTransport.UNCERTAIN_CAPACITY in i.varying],
-                'transports_uncertain_capex': [i.name for i in self.transport_set if VaryingTransport.UNCERTAIN_CAPEX in i.varying],
-                'transports_uncertain_vopex': [i.name for i in self.transport_set if VaryingTransport.UNCERTAIN_VOPEX in i.varying],
-                'transports_uncertain_fopex': [i.name for i in self.transport_set if VaryingTransport.UNCERTAIN_FOPEX in i.varying],
-
-                'transports_varying_capacity': [i.name for i in self.transport_set if VaryingTransport.DETERMINISTIC_CAPACITY in i.varying],
-                'transports_varying_capex': [i.name for i in self.transport_set if VaryingTransport.DETERMINISTIC_CAPEX in i.varying],
-                'transports_varying_vopex': [i.name for i in self.transport_set if VaryingTransport.DETERMINISTIC_VOPEX in i.varying],
-                'transports_varying_fopex': [i.name for i in self.transport_set if VaryingTransport.DETERMINISTIC_FOPEX in i.varying],
-            }
-            self.set_dict = {**self.set_dict, **transport_set_dict}
->>>>>>> 27373df8
 
         self.varying_bounds_dict = {
             'demand': {i.name: i.varying_bounds for i in self.resource_set if VaryingResource.UNCERTAIN_DEMAND in i.varying},
