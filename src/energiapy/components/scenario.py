"""Cost scenario data class
"""

__author__ = "Rahul Kakodkar"
__copyright__ = "Copyright 2023, Multi-parametric Optimization & Control Lab"
__credits__ = ["Rahul Kakodkar", "Efstratios N. Pistikopoulos"]
__license__ = "MIT"
__version__ = "1.0.5"
__maintainer__ = "Rahul Kakodkar"
__email__ = "cacodcar@tamu.edu"
__status__ = "Production"

from dataclasses import dataclass
from typing import Dict, Union

import numpy
from pandas import DataFrame

from ..components.transport import VaryingTransport
from ..components.location import Location
from ..components.network import Network
from ..components.process import ProcessMode, VaryingProcess, CostDynamics
from ..components.resource import Resource, VaryingResource
from ..components.temporal_scale import TemporalScale
from ..model.bounds import CapacityBounds


@dataclass
class Scenario:
    """
    Scenario contains the network between location and all the data within.

    Args:
        name (str): name of scenario, short ones are better to deal with.
        scales (temporal_scale): scales of the problem
        network (Union[Network, Location]): network object with the locations, transport linakges, and processes (with resources and materials)
        purchase_scale_level (int, optional): scale for resource purchase. Defaults to 0.
        expenditure_scale_level (int, optional): scale for technology expenditure. Defaults to 0.
        scheduling_scale_level (int, optional): scale of production and inventory scheduling. Defaults to 0.
        availability_scale_level (int, optional): scale level for availability (resource). Defaults to 0
        capacity_scale_level (int, optional): scale level for capacity (process). Defaults to 0
        network_scale_level (int, optional): scale for network decisions such as facility location. Defaults to 0.
        demand_scale_level (int, optional): scale for meeting specific demand for resource. Defaults to 0.
        cluster_wt (dict): cluster weights as a dictionary. {scale: int}. Defaults to None.
        label (str, optional): Longer descriptive label if required. Defaults to ''
        capacity_bounds (CapacityBounds, optional): bounds on the capacity, useful for multi-period formulations. Defaults to None.
        annualization_factor (float, optional): the annualization factor for Capex. Defaults to 1.
        demand_penalty (Dict[Location, Dict[Resource, float]]): penalty for unmet demand at location for each resource. Defaults to None.
        error (float): error introduced through scenario reduction
        rep_days_dict (dict): dictionary of representative days
    Example:
        The Scenario can be built over a single location. The network here is specified as a single Location. Considering scales (TemporalScale object for a year, [1, 365, 24]), scheduling, expenditure, and demand are met at an hourly level, and network at an annual level.

        >>> Current = Scenario(name= 'current', network= Goa, scales= scales, expenditure_scale_level= 2, scheduling_scale_level= 2, network_scale_level= 0, demand_scale_level= 2, label= 'Current Scenario')

        A multilocation Scenario needs a Network to be provided. Here, expenditure (on resource purchase) is determined at a daily scale. price_factor in the Location object needs to be commensurate in scale.

        >>> Future = Scenario(name= 'Future', network= System, scales= scales, expenditure_scale_level= 1, scheduling_scale_level= 2, network_scale_level= 0, demand_scale_level= 2, label= 'Future Scenario' )
    """
    name: str
    scales: TemporalScale
    network: Union[Network, Location] = None
    purchase_scale_level: int = 0
    expenditure_scale_level: int = 0
    scheduling_scale_level: int = 0
    availability_scale_level: int = 0
    network_scale_level: int = 0
    demand_scale_level: int = 0
    capacity_scale_level: int = 0
    cluster_wt: dict = None
    demand: Union[Dict[Location, Dict[Resource, float]], float] = None
    label: str = ''
    capacity_bounds: CapacityBounds = None
    annualization_factor: float = 1
    demand_penalty: Dict[Location, Dict[Resource, float]] = None
    error: float = None
    rep_dict: dict = None

    def __post_init__(self):
        """
        Determines a bunch of handy sets

        Args:
            transport_set (set): Set of transport options.
            source_locations (set): Set of source locations.
            sink_locations (set): Set of sink locations.
            transport_dict (dict): A dictionary of trasportation modes available between sources to sinks
            transport_avail_dict (dict): A dictionary of available trasportation modes available between sources to sinks.
            transport_max (dict): A dictionary of the maximum amount of each resource that can be transported between sources and sinks.
            transport_loss (dict): A dictionary of the transport losses for each resource that can be transported between sources and sinks.
            transport_cost (dict): A dictionary of the transport cost for each resource that can be transported between sources and sinks.
            transport_cost (dict): A dictionary of the transport emissions for each resource that can be transported between sources and sinks.
            distance_dict (dict): A dictionary of distances between sources and sinks.
            process_set (set): Set of all Process objects.
            resource_set (set): Set of all Resource objects.
            material_set (set): Set of all Material objects.
            conversion (dict): A dictionary with all conversion values for each Process.
            conversion_discharge (dict): A dictionary with all discharge conversions for Process of storage (ProcessMode.STORAGE) type.
            prod_max (dict): A dictionary with maximum production capacity per timeperiod in the network scale for each Process at each Location.
            prod_min (dict): A dictionary with minimum production capacity per timeperiod in the network scale for each Process at each Location.
            cons_max (dict): A dictionary with maximum consumption per timeperiod in the scheduling scale for each Resource at each Location.
            store_max (dict): A dictionary with maximum storage per timeperiod in the scheduling scale for each Resource at each Location.
            store_min (dict): A dictionary with minimum storage per timeperiod in the scheduling scale for each Resource at each Location.
            capacity_factor (dict): A dictionary with Location-wise capacity factors for varying Process objects.
            price_factor (dict): A dictionary with Location-wise cost factors for varying purchase costs of Resource objects.
            demand_factor (dict): A dictionary with Location-wise demand factors for varying demands of Resource objects.
            location_resource_dict (dict): A dictionary with Location-wise availability of Resource objects.
            location_process_dict (dict): A dictionary with Location-wise availability of Process objects.
            location_material_dict (dict): A dictionary with Location-wise availability of Material objects.
            price_dict (dict): A dictionary with Location-wise purchase price of Resource objects
            revenue_dict (dict): A dictionary with Location-wise revenue from selling resource objects
            capex_dict (dict): A dictionary with capital expenditure data for each Process.
            fopex_dict (dict): A dictionary with fixed operational expenditure data for each Process.
            vopex_dict (dict): A dictionary with variable operational expenditure data for each Process.
            incidental_dict (dict): A dictionary with incidental expenditure data for each Process.
            land_dict (dict): A dictionary with land use data for each Process.
            material_gwp_dict (dict): A dictionary with global warming potential values for each Material object.
            resource_gwp_dict (dict): A dictionary with global warming potential values for each Resource object.
            process_gwp_dict (dict): A dictionary with global warming potential values for each Process object.
            fail_factor (dict): A dictionary with fail factors for each Process object.
            process_resource_dict (dict): A dictionary with Resource required for each Process.
            process_material_dict (dict): A dictionary with Material required for each Process
            mode_dict (dict): A dictionary with the multiple modes of each Process with ProcessMode.MULTI
            cost_df (DataFrame): handy dataframe with cost parameters
        """

        if isinstance(self.network, Location):
            self.transport_set = None
            self.source_locations = None
            self.sink_locations = None
            self.transport_dict = None
            self.transport_avail_dict = None
            self.trans_max = None
            self.trans_loss = None
            self.trans_capex = None
            self.trans_fopex = None
            self.trans_vopex = None
            self.trans_emission = None
            self.distance_dict = None
            self.location_set = {self.network}
            self.transport_capacity_factor = None
            self.transport_capex_factor = None
            self.transport_vopex_factor = None
            self.transport_fopex_factor = None
            self.transport_capacity_scale_level = None
            self.transport_capex_scale_level = None
            self.transport_vopex_scale_level = None
            self.transport_fopex_scale_level = None
            self.source_sink_resource_dict = None
        else:
            self.transport_set = set().union(*self.network.transport_dict.values())
            self.source_locations = self.network.source_locations
            self.sink_locations = self.network.sink_locations
            self.transport_dict = self.network.transport_dict
            self.transport_avail_dict = self.network.transport_avail_dict
            self.location_set = set(
                self.source_locations + self.sink_locations)
            self.trans_max = {j.name: j.trans_max for j in self.transport_set}
            self.trans_min = {j.name: j.trans_min for j in self.transport_set}
            self.trans_loss = {
                j.name: j.trans_loss for j in self.transport_set}
            self.trans_capex = {
                j.name: j.capex for j in self.transport_set}
            self.trans_vopex = {
                j.name: j.vopex for j in self.transport_set}
            self.trans_fopex = {
                j.name: j.fopex for j in self.transport_set}
            self.trans_emission = {
                j.name: j.emission for j in self.transport_set}
            self.distance_dict = self.network.distance_dict
            # self.transport_resource_dict = {i: None for i in self.transport_dict.keys()}
            self.location_transport_resource_dict = {i: {k.name: {
                l.name for l in k.resources} for k in j} for i, j in self.transport_dict.items()}
            self.resource_transport_dict = {}
            for key, value in {i.name: i.resources for i in self.transport_set}.items():
                for item in value:
                    if item in self.resource_transport_dict:
                        self.resource_transport_dict[item].append(key)
                    else:
                        self.resource_transport_dict[item] = [key]
            self.resource_transport_dict = {
                i.name: j for i, j in self.resource_transport_dict.items()}
            self.transport_resource_dict = {
                i.name: {j.name for j in i.resources} for i in self.transport_set}
            # for i,j in self.transport_dict.items():
            #     set_ = set()
            #     for k in j:
            #         set_ = set_.union(k.resources)
            #     self.transport_resource_dict[i] = {i.name for i in set_}

            self.transport_capacity_factor = self.network.transport_capacity_factor
            self.transport_capex_factor = self.network.transport_capex_factor
            self.transport_vopex_factor = self.network.transport_vopex_factor
            self.transport_fopex_factor = self.network.transport_fopex_factor
            self.transport_capacity_scale_level = self.network.transport_capacity_scale_level
            self.transport_capex_scale_level = self.network.transport_capex_scale_level
            self.transport_vopex_scale_level = self.network.transport_vopex_scale_level
            self.transport_fopex_scale_level = self.network.transport_fopex_scale_level
            self.source_sink_resource_dict = self.network.source_sink_resource_dict

        self.process_set = set().union(
            *[i.processes_full for i in self.location_set if i.processes_full is not None])
        self.resource_set = set().union(
            *[i.resources_full for i in self.location_set if i.resources is not None])
        self.material_set = set().union(
            *[i.materials for i in self.location_set if i.materials is not None])

        self.conversion = {i.name: {j.name: i.conversion[j] if j in i.conversion.keys(
        ) else 0 for j in self.resource_set} for i in self.process_set if i.conversion is not None}

        self.prod_max = {i.name: i.prod_max for i in self.location_set}
        self.prod_min = {i.name: i.prod_min for i in self.location_set}
        self.cons_max = {i.name: {
            j.name: j.cons_max for j in i.resources_full} for i in self.location_set}
        self.store_max = {i.name: {
            j.name: j.store_max for j in i.resources_full} for i in self.location_set}
        self.store_min = {i.name: {
            j.name: j.store_min for j in i.resources_full} for i in self.location_set}
        self.capacity_factor = {
            i.name: i.capacity_factor for i in self.location_set}
        self.price_factor = {i.name: i.price_factor for i in self.location_set}
        self.demand_factor = {
            i.name: i.demand_factor for i in self.location_set}
        self.capex_factor = {i.name: i.capex_factor for i in self.location_set}
        self.vopex_factor = {i.name: i.vopex_factor for i in self.location_set}
        self.fopex_factor = {i.name: i.fopex_factor for i in self.location_set}
        self.incidental_factor = {
            i.name: i.incidental_factor for i in self.location_set}
        self.availability_factor = {
            i.name: i.availability_factor for i in self.location_set}
        self.revenue_factor = {
            i.name: i.revenue_factor for i in self.location_set}
        self.location_resource_dict = {
            i.name: {j.name for j in i.resources_full} for i in self.location_set}
        self.location_process_dict = {
            i.name: {j.name for j in i.processes_full} for i in self.location_set}
        self.location_material_dict = {i.name: {j.name for j in i.materials}
                                       for i in self.location_set}
        # TODO change to be location wise
        self.price_dict = {i.name: i.resource_price for i in self.location_set}
        self.revenue_dict = {
            i.name: i.resource_revenue for i in self.location_set}
        self.capex_dict = {i.name: i.capex for i in self.process_set}
        self.fopex_dict = {i.name: i.fopex for i in self.process_set}
        self.vopex_dict = {i.name: i.vopex for i in self.process_set}
        self.incidental_dict = {i.name: i.incidental for i in self.process_set}
        self.land_dict = {i.name: i.land for i in self.process_set}
        self.material_gwp_dict = {
            i.name: {j.name: j.gwp for j in self.material_set} for i in self.location_set}
        self.resource_gwp_dict = {
            i.name: {j.name: j.gwp for j in self.resource_set} for i in self.location_set}
        self.process_gwp_dict = {
            i.name: {j.name: j.gwp for j in self.process_set} for i in self.location_set}
        self.land_cost_dict = {i.name: i.land_cost for i in self.location_set}
        self.fail_factor = {i.name: i.fail_factor for i in self.location_set}
        self.credit_dict = {i.name: {j.name: i.credit[j] for j in i.credit.keys(
        )} for i in self.location_set if i.credit is not None}

        # self.emission_dict = {i.name: {j.name: {l.name: {n.name: o for n, o in m.items(
        # )} if m is not None else None for l, m in k.items()} for j, k in i.emission_dict.items()} for i in self.location_set}
        self.process_resource_dict = {
            i.name: i.resource_req for i in self.process_set}
        # self.process_material_dict = {i.name: {j.name: i.material_cons[j] for j in i.material_cons.keys()} if i.material_cons is not None else None for i in
        #                               self.process_set}
        self.process_material_dict = {
            i.name: {j.name: i.material_cons[j] if j in i.material_cons.keys() else 0 for j in self.material_set} for i in self.process_set}
        multiconversion_dict = dict()
        for i in self.process_set:
            if i.processmode == ProcessMode.MULTI:
                multiconversion_dict[i.name] = {
                    j: None for j in i.conversion.keys()}
                for k in list(multiconversion_dict[i.name].keys()):
                    multiconversion_dict[i.name][k] = {j.name: i.conversion[k][j] if j in i.conversion[k].keys() else 0
                                                       for j in self.resource_set}
            else:
                multiconversion_dict[i.name] = {0: None}
                multiconversion_dict[i.name][0] = {j.name: i.conversion[j] if j in i.conversion.keys() else 0 for j in
                                                   self.resource_set}

        self.multiconversion = multiconversion_dict

        self.mode_dict = {i.name: list(
            self.multiconversion[i.name].keys()) for i in self.process_set}

        if self.demand_penalty is not None:
            self.demand_penalty = {i.name: {j.name: self.demand_penalty[i][j] for j in self.demand_penalty[i].keys(
            )} for i in self.demand_penalty.keys()}

        df_capex = DataFrame.from_dict(
            self.capex_dict, orient='index', columns=['capex'])
        df_vopex = DataFrame.from_dict(
            self.vopex_dict, orient='index', columns=['vopex'])
        df_fopex = DataFrame.from_dict(
            self.fopex_dict, orient='index', columns=['fopex'])
        self.cost_df = df_capex.merge(df_vopex, left_index=True, right_index=True, how='inner').merge(
            df_fopex, left_index=True, right_index=True, how='inner')

        self.rate_max_dict = {i.name: i.rate_max for i in self.process_set}

        self.mode_ramp_dict = {i.name: i.mode_ramp for i in self.process_set}

        self.storage_cost_dict = {
            i.name: i.storage_cost_dict for i in self.location_set}

        process_material_modes = []
        for i in self.process_set:
            if i.material_cons is not None:
                process_material_modes = process_material_modes + [(i.name, j) for j in list(i.material_cons.keys())]

        self.process_material_modes = process_material_modes

        self.process_material_modes_dict = {i.name: i.material_modes for i in self.process_set}

        self.set_dict = {
            'resources': [i.name for i in self.resource_set],

            'resources_nosell': [i.name for i in self.resource_set if i.sell is False],
            'resources_sell': [i.name for i in self.resource_set if i.sell is True],

            'resources_store': [i.name for i in self.resource_set if i.store_max > 0],

            'resources_purch': [i.name for i in self.resource_set if i.cons_max > 0],

            'resources_varying_demand': [i.name for i in self.resource_set if
                                         VaryingResource.DETERMINISTIC_DEMAND in i.varying],
            'resources_certain_demand': [i.name for i in self.resource_set if
                                         VaryingResource.CERTAIN_DEMAND in i.varying],
            'resources_uncertain_demand': [i.name for i in self.resource_set if
                                           VaryingResource.UNCERTAIN_DEMAND in i.varying],

            'resources_varying_price': [i.name for i in self.resource_set if
                                        VaryingResource.DETERMINISTIC_PRICE in i.varying],
            'resources_certain_price': [i.name for i in self.resource_set if
                                        VaryingResource.CERTAIN_PRICE in i.varying],
            'resources_uncertain_price': [i.name for i in self.resource_set if
                                          VaryingResource.UNCERTAIN_PRICE in i.varying],

            'resources_varying_revenue': [i.name for i in self.resource_set if
                                          VaryingResource.DETERMINISTIC_REVENUE in i.varying],
            'resources_certain_revenue': [i.name for i in self.resource_set if
                                          VaryingResource.CERTAIN_REVENUE in i.varying],
            'resources_uncertain_revenue': [i.name for i in self.resource_set if
                                            VaryingResource.UNCERTAIN_REVENUE in i.varying],

            'resources_varying_availability': [i.name for i in self.resource_set if
                                               VaryingResource.DETERMINISTIC_AVAILABILITY in i.varying],
            'resources_certain_availability': [i.name for i in self.resource_set if
                                               VaryingResource.CERTAIN_AVAILABILITY in i.varying],
            'resources_uncertain_availability': [i.name for i in self.resource_set if
                                                 VaryingResource.UNCERTAIN_AVAILABILITY in i.varying],

            'resources_demand': [i.name for i in self.resource_set if i.demand is True],

            'resources_implicit': [i.name for i in self.resource_set if VaryingResource.IMPLICIT in i.varying],

            'processes': [i.name for i in self.process_set],

            'processes_full': list(self.conversion.keys()),

            'processes_failure': [i.name for i in self.process_set if i.p_fail is not None],

            'processes_materials': [i.name for i in self.process_set if i.material_cons is not None],

            'processes_storage': [i.name for i in self.process_set if i.conversion_discharge is not None],

            'processes_multim': [i.name for i in self.process_set if i.processmode == ProcessMode.MULTI],
            'processes_singlem': [i.name for i in self.process_set if
                                  (i.processmode == ProcessMode.SINGLE) or (i.processmode == ProcessMode.STORAGE)],

            'processes_certain_capacity': [i.name for i in self.process_set if
                                           VaryingProcess.CERTAIN_CAPACITY in i.varying],
            'processes_varying_capacity': [i.name for i in self.process_set if
                                           VaryingProcess.DETERMINISTIC_CAPACITY in i.varying],
            'processes_uncertain_capacity': [i.name for i in self.process_set if
                                             VaryingProcess.UNCERTAIN_CAPACITY in i.varying],

            'processes_certain_expenditure': [i.name for i in self.process_set if
                                              VaryingProcess.CERTAIN_EXPENDITURE in i.varying],
            'processes_varying_expenditure': [i.name for i in self.process_set if
                                              VaryingProcess.DETERMINISTIC_EXPENDITURE in i.varying],
            'processes_uncertain_expenditure': [i.name for i in self.process_set if
                                                VaryingProcess.UNCERTAIN_EXPENDITURE in i.varying],

            'processes_segments': [i.name for i in self.process_set if i.cost_dynamics == CostDynamics.PWL],

            'locations': [i.name for i in self.location_set],
            'materials': [i.name for i in self.material_set],

        }

        self.varying_bounds_dict = {
            'demand': {i.name: i.varying_bounds for i in self.resource_set if VaryingResource.UNCERTAIN_DEMAND in i.varying},
            'availability': {i.name: i.varying_bounds for i in self.resource_set if VaryingResource.UNCERTAIN_AVAILABILITY in i.varying},
            'capacity': {i.name: i.varying_bounds for i in self.process_set if VaryingProcess.UNCERTAIN_CAPACITY in i.varying}
        }

        if self.source_locations is not None:
            self.set_dict['sources'] = [i.name for i in self.source_locations]
        else:
            self.set_dict['sources'] = []

        if self.sink_locations is not None:
            self.set_dict['sinks'] = [i.name for i in self.sink_locations]
        else:
            self.set_dict['sinks'] = []

        if self.material_set is not None:
            self.set_dict['materials'] = [i.name for i in self.material_set]
        else:
            self.set_dict['materials'] = []

        if self.transport_set is not None:
            self.set_dict['transports'] = [i.name for i in self.transport_set]
            self.set_dict['resources_trans'] = [i.name for i in set().union(
                *[i.resources for i in self.transport_set])]
        else:
            self.set_dict['transports'] = []
            self.set_dict['resources_trans'] = []

        if isinstance(self.network, Network):
            transport_set_dict = {
                'transports_certain_capacity': [i.name for i in self.transport_set if
                                                VaryingTransport.CERTAIN_CAPACITY in i.varying],
                'transports_certain_capex': [i.name for i in self.transport_set if
                                             VaryingTransport.CERTAIN_CAPEX in i.varying],
                'transports_certain_vopex': [i.name for i in self.transport_set if
                                             VaryingTransport.CERTAIN_VOPEX in i.varying],
                'transports_certain_fopex': [i.name for i in self.transport_set if
                                             VaryingTransport.CERTAIN_FOPEX in i.varying],

                'transports_uncertain_capacity': [i.name for i in self.transport_set if
                                                  VaryingTransport.UNCERTAIN_CAPACITY in i.varying],
                'transports_uncertain_capex': [i.name for i in self.transport_set if
                                               VaryingTransport.UNCERTAIN_CAPEX in i.varying],
                'transports_uncertain_vopex': [i.name for i in self.transport_set if
                                               VaryingTransport.UNCERTAIN_VOPEX in i.varying],
                'transports_uncertain_fopex': [i.name for i in self.transport_set if
                                               VaryingTransport.UNCERTAIN_FOPEX in i.varying],

                'transports_varying_capacity': [i.name for i in self.transport_set if
                                                VaryingTransport.DETERMINISTIC_CAPACITY in i.varying],
                'transports_varying_capex': [i.name for i in self.transport_set if
                                             VaryingTransport.DETERMINISTIC_CAPEX in i.varying],
                'transports_varying_vopex': [i.name for i in self.transport_set if
                                             VaryingTransport.DETERMINISTIC_VOPEX in i.varying],
                'transports_varying_fopex': [i.name for i in self.transport_set if
                                             VaryingTransport.DETERMINISTIC_FOPEX in i.varying],
            }
            self.set_dict = {**self.set_dict, **transport_set_dict}

<<<<<<< HEAD
        self.set_dict = {x: sorted(set_dict[x]) for x in set_dict.keys()}
        
        if isinstance(self.network, Network):
            transport_set_dict = {
                'transports_certain_capacity': [i.name for i in self.transport_set if VaryingTransport.CERTAIN_CAPACITY in i.varying],
                'transports_certain_capex': [i.name for i in self.transport_set if VaryingTransport.CERTAIN_CAPEX in i.varying],
                'transports_certain_vopex': [i.name for i in self.transport_set if VaryingTransport.CERTAIN_VOPEX in i.varying],
                'transports_certain_fopex': [i.name for i in self.transport_set if VaryingTransport.CERTAIN_FOPEX in i.varying],

                'transports_uncertain_capacity': [i.name for i in self.transport_set if VaryingTransport.UNCERTAIN_CAPACITY in i.varying],
                'transports_uncertain_capex': [i.name for i in self.transport_set if VaryingTransport.UNCERTAIN_CAPEX in i.varying],
                'transports_uncertain_vopex': [i.name for i in self.transport_set if VaryingTransport.UNCERTAIN_VOPEX in i.varying],
                'transports_uncertain_fopex': [i.name for i in self.transport_set if VaryingTransport.UNCERTAIN_FOPEX in i.varying],

                'transports_varying_capacity': [i.name for i in self.transport_set if VaryingTransport.DETERMINISTIC_CAPACITY in i.varying],
                'transports_varying_capex': [i.name for i in self.transport_set if VaryingTransport.DETERMINISTIC_CAPEX in i.varying],
                'transports_varying_vopex': [i.name for i in self.transport_set if VaryingTransport.DETERMINISTIC_VOPEX in i.varying],
                'transports_varying_fopex': [i.name for i in self.transport_set if VaryingTransport.DETERMINISTIC_FOPEX in i.varying],
            }
            self.set_dict = {**self.set_dict, **transport_set_dict}
=======
        self.set_dict = {x: sorted(self.set_dict[x]) for x in self.set_dict.keys()}
>>>>>>> 9b54a214

    def make_conversion_df(self) -> DataFrame:
        """makes a DataFrame of the conversion values

        Returns:
            DataFrame: DataFrame of conversion values 
        """
        return DataFrame.from_dict(self.conversion).transpose()

    def make_material_df(self) -> DataFrame:
        """makes a DataFrame of material consumption

        Returns:
            DataFrame: DataFrame of material consumption 
        """
        return DataFrame.from_dict(self.process_material_dict).transpose()

    def matrix_form(self):
        """returns matrices for the scenario.

        Returns:
            tuple: A, b, c, H, CRa, CRb, F
        """
        demand = self.demand
        if isinstance(demand, dict):
            if isinstance(list(demand.keys())[0], Location):
                try:
                    self.demand = {i.name: {
                        j.name: demand[i][j] for j in demand[i].keys()} for i in demand.keys()}
                except:
                    pass
        if len(self.location_set) > 1:
            print("can only do this for a single location scenario")
        else:
            location = list(self.location_set)[0].name

            # find number of different variables
            # Inv - inventory
            # S - Sell/Discharge
            # C - Resource cost
            # A - Availability
            # P - Production

            n_Inv = len(self.set_dict['resources_store'])

            n_Sf = len(self.set_dict['resources_certain_demand'])
            n_S = len(self.set_dict['resources_uncertain_demand'])

            n_Af = len(self.set_dict['resources_certain_availability'])
            n_A = len(self.set_dict['resources_uncertain_availability'])

            n_Pf = len(self.set_dict['processes_certain_capacity'])
            n_P = len(self.set_dict['processes_uncertain_capacity'])

            n_Cf = len(self.set_dict['resources_certain_price'])
            n_C = len(self.set_dict['resources_uncertain_price'])

            n_I = len(self.set_dict['resources_implicit'])

            n_bal = n_P + n_Pf  # number of production processes for resource balance constraint

            # used to balance implicitly made resources
            n_bal2 = n_Inv + n_Sf + n_S + n_Af + n_A

            n_vars_fix = n_Inv + n_Sf + n_Af + n_Pf  # total number of fixed variables

            n_vars_theta = n_S + n_A + n_P  # total number of theta variables

            n_vars = n_vars_fix + n_vars_theta  # total number of variables

            print('The problem has the following variables:')
            print(f"Resource inventory level (Inv) x {n_Inv}")
            print(f"Exact resource discharge (Sf) x {n_Sf}")
            print(f"Uncertain resource discharge (S) x {n_S}")
            print(f"Exact resource availability (Af) x {n_Af}")
            print(f"Uncertain resource availability (A) x {n_A}")
            print(f"Exact resource price (Cf) x {n_Cf}")
            print(f"Uncertain resource price (C) x {n_C}")
            print(f"Exact process production (Pf) x {n_Pf}")
            print(f"Uncertain process production (P) x {n_P}")
            print(
                f" For a total of {n_vars} ({n_vars_fix} fixed, and {n_vars_theta} uncertain)")

            # *--------------------------------A--------------------------------------
            A_bal = numpy.diag(
                [*[1] * n_Inv, *[-1] * n_Sf, *[-1] * n_S,  *[1] * n_Af, *[1] * n_A])

            if n_I > 0:  # if implict variables present, add 0 stacks to matrix

                A_bal = numpy.vstack((A_bal, n_I*[[0]*(n_bal2)]))

            conversion_list = self.set_dict['resources_store'] + self.set_dict['resources_certain_demand'] + \
                self.set_dict['resources_uncertain_demand'] + \
                self.set_dict['resources_certain_availability'] + \
                self.set_dict['resources_uncertain_availability'] + \
                self.set_dict['resources_implicit']

            column_list_vars = [*['Inv_' + i for i in self.set_dict['resources_store']] +
                                ['Sf_' + i for i in self.set_dict['resources_certain_demand']] +
                                ['S_' + i for i in self.set_dict['resources_uncertain_demand']] +
                                ['Af_' + i for i in self.set_dict['resources_certain_availability']] +
                                ['A_' + i for i in self.set_dict['resources_uncertain_availability']] +
                                ['Pf_' + i for i in self.set_dict['processes_certain_capacity']] +
                                ['P_' + i for i in self.set_dict['processes_uncertain_capacity']]]

            A_conv = numpy.array([[self.conversion[i][j] for j in conversion_list] for i in
                                  sorted(self.conversion.keys())]).transpose()

            A_diag = numpy.diag(
                [*[1]*n_Inv, *[-1]*n_Sf, *[-1]*n_S,  *[1]*n_Af, *[1] * n_A, *[1]*n_Pf, *[1]*n_P])

            row_diag = [*['Inv_' + i + '(<)' for i in self.set_dict['resources_store']] +
                        ['Sf_' + i + '(>)' for i in self.set_dict['resources_certain_demand']] +
                        ['S_' + i + '(>)' for i in self.set_dict['resources_uncertain_demand']] +
                        ['Af_' + i + '(<)' for i in self.set_dict['resources_certain_availability']] +
                        ['A_' + i + '(<)' for i in self.set_dict['resources_uncertain_availability']] +
                        ['Pf_' + i + '(<)' for i in self.set_dict['processes_certain_capacity']] +
                        ['P_' + i + '(<)' for i in self.set_dict['processes_uncertain_capacity']]]

            row_NN = [*['NN_Inv_' + i + '(>)' for i in self.set_dict['resources_store']] +
                      ['NN_Sf_' + i + '(>)' for i in self.set_dict['resources_certain_demand']] +
                      ['NN_S_' + i + '(>)' for i in self.set_dict['resources_uncertain_demand']] +
                      ['NN_Af_' + i + '(>)' for i in self.set_dict['resources_certain_availability']] +
                      ['NN_A_' + i + '(>)' for i in self.set_dict['resources_uncertain_availability']] +
                      ['NN_Pf_' + i + '(>)' for i in self.set_dict['processes_certain_capacity']] +
                      ['NN_P_' + i + '(>)' for i in self.set_dict['processes_uncertain_capacity']]]

            row_bal = ['MB_' + i + '(=)' for i in self.set_dict['resources']]

            row_list = row_bal + row_diag + row_NN

            # print(row_list)
            A_nn = numpy.eye(n_vars)

            A = numpy.block(
                [[numpy.block([A_bal, A_conv])], [A_diag], [-A_nn]])

            self.A_df = DataFrame(A, columns=column_list_vars)
            self.A_df.index = row_list

            # *-----------------------b------------------------------------------------

            # prod max has 0 because the default mode is 0
            b_bal = numpy.zeros((n_bal2 + n_I, 1))
            b_Inv = numpy.array([[self.store_max[location][i]]
                                for i in self.set_dict['resources_store']])  # fixed storage bound
            b_Sf = numpy.array([[-self.demand[location][i]]
                                for i in self.set_dict['resources_certain_demand']])  # fixed demand bound
            b_S = numpy.array([[0]
                               for i in self.set_dict['resources_uncertain_demand']])  # uncertain demand
            # b_S = numpy.array([[-self.demand[location][i]]
            #    for i in self.set_dict['resources_uncertain_demand']])  # uncertain demand
            b_Af = numpy.array([[self.cons_max[location][i]]
                                for i in self.set_dict['resources_certain_availability']])  # fixed availability bound
            b_A = numpy.array([[self.cons_max[location][i]]
                               for i in self.set_dict['resources_uncertain_availability']])  # uncertain availability

            b_Pf = numpy.array([[self.prod_max[location][i][0]]
                                for i in self.set_dict['processes_certain_capacity']])  # fixed production bound
            # b_P = numpy.array([[self.prod_max[location][i][0]]
            #                    for i in self.set_dict['processes_uncertain_capacity']])  # uncertain production

            # uncertain production
            b_P = numpy.array(
                [[0] for i in self.set_dict['processes_uncertain_capacity']])

            b_nn = numpy.zeros((n_vars, 1))  # non zero constraints

            b_list = [b_bal, b_Inv, b_Sf, b_S, b_Af, b_A, b_Pf, b_P, b_nn]

            b = numpy.block([[i]
                            for i in b_list if len(i) > 0])  # make b matrix
            self.b_df = DataFrame(b, columns=['rhs'])
            self.b_df.index = row_list

            # *------------------------------- F --------------------------------------

            F = numpy.zeros((len(b), n_vars_theta))  # make F matrix

            n_bal3 = n_bal2 + n_I
            iter_ = 0
            for i in range(n_S):
                n = n_Inv + n_Sf
                F[n_bal3 + n +
                    iter_][i] = -self.demand[location][self.set_dict['resources_uncertain_demand'][i]]
                iter_ += 1

            iter_ = 0
            for i in range(n_A):
                n = n_Inv + n_Sf + n_S + n_Af
                F[n_bal3 + n + iter_][n_S + i] = self.cons_max[location][
                    self.set_dict['resources_uncertain_availability'][i]]
                iter_ += 1

            iter_ = 0
            for i in range(n_P):
                n = n_Inv + n_Sf + n_S + n_Af + n_A + n_Pf
                F[n_bal3 + n + iter_][n_S + n_A +
                                      i] = self.prod_max[location][self.set_dict['processes_uncertain_capacity'][i]][0]
                # defaults to 0 as mode, using P_m instead of P
                iter_ += 1

            column_list_theta = [*['Th_' + i for i in self.set_dict['resources_uncertain_demand']] + ['Th_' + i for i in
                                                                                                      self.set_dict['resources_uncertain_availability']] + ['Th_' + i for i in self.set_dict['processes_uncertain_capacity']]]
            self.F_df = DataFrame(F, columns=column_list_theta)
            self.F_df.index = row_list

            # *--------------------------------------c--------------------------------------
            c_Inv = numpy.zeros((n_Inv, 1))
            c_Sf = numpy.zeros((n_Sf, 1))
            c_S = numpy.zeros((n_S, 1))

            # c_Af = numpy.zeros((n_Af, 1))
            # c_A = numpy.zeros((n_A, 1))

            c_Cf = numpy.array([[self.price_dict[list(self.location_set)[0].name][i]]
                               for i in self.set_dict['resources_certain_price']])
            c_C = numpy.array([[self.price_dict[list(self.location_set)[0].name][i]]
                              for i in self.set_dict['resources_uncertain_price']])

            c_Pf = numpy.array([[self.vopex_dict[i]]
                                for i in self.set_dict['processes_certain_capacity']])
            c_P = numpy.array([[self.vopex_dict[i]]
                               for i in self.set_dict['processes_uncertain_capacity']])
            c_list = [c_Inv, c_Sf,  c_S, c_Cf,  c_C, c_Pf, c_P]
            c = numpy.block([[i] for i in c_list if len(i) > 0])

            self.c_df = DataFrame(c)
            self.c_df.index = column_list_vars
            # *-------------------------------------H----------------------------------------

            H = numpy.zeros((A.shape[1], F.shape[1]))

            self.H_df = DataFrame(H, columns=column_list_theta)
            self.H_df.index = column_list_vars
            # *----------------------------------critical regions---------------------------

            CRa = numpy.vstack(
                (numpy.eye(n_vars_theta), -numpy.eye(n_vars_theta)))

            self.CRa_df = DataFrame(CRa, columns=column_list_theta)
            self.CRa_df.index = [
                'UB_' + i for i in column_list_theta] + ['LB_' + i for i in column_list_theta]

            CRb_UB = [self.varying_bounds_dict['demand'][i][1] for i in self.set_dict['resources_uncertain_demand']] + [self.varying_bounds_dict['capacity'][i][1]
                                                                                                                        for i in self.set_dict['processes_uncertain_capacity']] + [self.varying_bounds_dict['availability'][i][1] for i in self.set_dict['resources_uncertain_availability']]
            CRb_LB = [-self.varying_bounds_dict['demand'][i][0] for i in self.set_dict['resources_uncertain_demand']] + [self.varying_bounds_dict['capacity'][i][0]
                                                                                                                         for i in self.set_dict['processes_uncertain_capacity']] + [self.varying_bounds_dict['availability'][i][0] for i in self.set_dict['resources_uncertain_availability']]

            CRb = numpy.array([*CRb_UB, *CRb_LB]).reshape(n_vars_theta * 2, 1)

            self.CRb_df = DataFrame(CRb, columns=['Value'])
            self.CRb_df.index = [
                'UB_' + i for i in column_list_theta] + ['LB_' + i for i in column_list_theta]

            # CRb = numpy.array([*[1] * n_vars_theta, *[0] *
            #                    n_vars_theta]).reshape(n_vars_theta * 2, 1)

            return A, b, c, H, CRa, CRb, F, len(A_bal)

    def __repr__(self):
        return self.name<|MERGE_RESOLUTION|>--- conflicted
+++ resolved
@@ -448,30 +448,7 @@
             }
             self.set_dict = {**self.set_dict, **transport_set_dict}
 
-<<<<<<< HEAD
-        self.set_dict = {x: sorted(set_dict[x]) for x in set_dict.keys()}
-        
-        if isinstance(self.network, Network):
-            transport_set_dict = {
-                'transports_certain_capacity': [i.name for i in self.transport_set if VaryingTransport.CERTAIN_CAPACITY in i.varying],
-                'transports_certain_capex': [i.name for i in self.transport_set if VaryingTransport.CERTAIN_CAPEX in i.varying],
-                'transports_certain_vopex': [i.name for i in self.transport_set if VaryingTransport.CERTAIN_VOPEX in i.varying],
-                'transports_certain_fopex': [i.name for i in self.transport_set if VaryingTransport.CERTAIN_FOPEX in i.varying],
-
-                'transports_uncertain_capacity': [i.name for i in self.transport_set if VaryingTransport.UNCERTAIN_CAPACITY in i.varying],
-                'transports_uncertain_capex': [i.name for i in self.transport_set if VaryingTransport.UNCERTAIN_CAPEX in i.varying],
-                'transports_uncertain_vopex': [i.name for i in self.transport_set if VaryingTransport.UNCERTAIN_VOPEX in i.varying],
-                'transports_uncertain_fopex': [i.name for i in self.transport_set if VaryingTransport.UNCERTAIN_FOPEX in i.varying],
-
-                'transports_varying_capacity': [i.name for i in self.transport_set if VaryingTransport.DETERMINISTIC_CAPACITY in i.varying],
-                'transports_varying_capex': [i.name for i in self.transport_set if VaryingTransport.DETERMINISTIC_CAPEX in i.varying],
-                'transports_varying_vopex': [i.name for i in self.transport_set if VaryingTransport.DETERMINISTIC_VOPEX in i.varying],
-                'transports_varying_fopex': [i.name for i in self.transport_set if VaryingTransport.DETERMINISTIC_FOPEX in i.varying],
-            }
-            self.set_dict = {**self.set_dict, **transport_set_dict}
-=======
         self.set_dict = {x: sorted(self.set_dict[x]) for x in self.set_dict.keys()}
->>>>>>> 9b54a214
 
     def make_conversion_df(self) -> DataFrame:
         """makes a DataFrame of the conversion values
