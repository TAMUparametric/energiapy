--- conflicted
+++ resolved
@@ -43,20 +43,7 @@
     "- Power with varying demand\n",
     "- LiI_Power_stored [generated implicity]\n",
     "\n",
-<<<<<<< HEAD
-    "The problem is modeled over two scales (0,1), with 1 and 4 discretizations respectively\n",
-=======
-    "The problem is modeled over two scales (0,1), with 1 and 4 discretizations respectively"
-   ]
-  },
-  {
-   "cell_type": "markdown",
-   "metadata": {},
-   "source": [
->>>>>>> 2846e1f5
-    "\n",
-    "- 0, network scale with 1 time period\n",
-    "- 1, scheduling and demand scales with 4 time periods"
+    "The problem is modeled over two scales (0,1), with 1 and 4 discretizations respectively",
    ]
   },
   {
